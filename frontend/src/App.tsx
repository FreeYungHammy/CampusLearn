--- conflicted
+++ resolved
@@ -32,12 +32,12 @@
 
 import { useAuthStore } from "./store/authStore";
 import LogoutConfirmationModal from "./components/LogoutConfirmationModal";
-<<<<<<< HEAD
+
 import BotpressChat from "./components/BotpressChat/BotpressChat";
-=======
+
 import { VideoCallPage } from "./pages/Call/VideoCallPage";
 import { CallNotification } from "./components/CallNotification";
->>>>>>> ce0aad52
+
 
 import "./App.css";
 
@@ -97,15 +97,13 @@
 
       <BotpressChat />
       {showLogoutModal && <LogoutConfirmationModal />}
-<<<<<<< HEAD
-=======
-      
+
       {/* Call Notifications */}
       {!isCallPopup && <CallNotification />}
       
       {/* Floating Chat Widget */}
       {!isCallPopup && <ChatWidget />}
->>>>>>> ce0aad52
+
     </>
   );
 }
