import React, { useState, useEffect, useCallback } from "react";
import { motion, AnimatePresence } from "framer-motion";
import Stepper, { Step } from "./Stepper";
import { useAuthStore } from "../store/authStore";
import {
  createBooking,
  getStudentByUserId,
  checkTutorAvailability,
} from "../services/bookingApi";
import type { Tutor } from "../types/Tutors";
import type { User } from "../types/Common";
import "./BookingStepperModal.css";

interface TutorBookingModalProps {
  isOpen: boolean;
  onClose: () => void;
  currentUser: User;
  selectedTutor: Tutor; // Required: tutor is pre-selected
  modalId?: string; // Optional: unique identifier for debugging
}

interface BookingData {
  date: string;
  time: string;
  duration: number;
  subject: string;
  notes?: string;
  tutorId: string;
  studentId: string;
}

const steps = [
  {
    id: 1,
    title: "Select Subject",
    description: "Choose what you want to learn",
  },
  {
    id: 2,
    title: "Schedule Session",
    description: "Set date, time and details",
  },
  {
    id: 3,
    title: "Confirm Booking",
    description: "Review and confirm your session",
  },
];

const TutorBookingModal: React.FC<TutorBookingModalProps> = ({
  isOpen,
  onClose,
  currentUser,
  selectedTutor,
  modalId = "unknown",
}) => {
  const [selectedSubject, setSelectedSubject] = useState<string>("");
  const [bookingData, setBookingData] = useState<Partial<BookingData>>({
    duration: 60,
    date: "",
    time: "",
    subject: "",
    notes: "",
    tutorId: selectedTutor.id,
    studentId: currentUser.id,
  });
  const [isLoading, setIsLoading] = useState(false);
  const [error, setError] = useState<string | null>(null);
  const [currentStep, setCurrentStep] = useState(1);
  const [isBookingSubmitted, setIsBookingSubmitted] = useState(false);
  const [isCheckingAvailability, setIsCheckingAvailability] = useState(false);
  const [hasAvailabilityError, setHasAvailabilityError] = useState(false);

  const { pfpTimestamps } = useAuthStore();

  // Check tutor availability with duration-based conflict detection
  const validateTutorAvailability = useCallback(
    async (
      tutorId: string,
      date: string,
      time: string,
      duration: number = 60,
    ) => {
      console.log("🔍 validateTutorAvailability called:", {
        tutorId,
        date,
        time,
        duration,
      });

      if (!tutorId || !date || !time) {
        console.log("❌ Validation skipped - missing required fields");
        setHasAvailabilityError(false);
        return true;
      }

      setIsCheckingAvailability(true);
      console.log("⏳ Checking availability...");

      try {
        const result = await checkTutorAvailability(
          tutorId,
          date,
          time,
          duration,
        );
        console.log("📋 Availability result:", result);

        if (!result.available) {
          // Show detailed conflict information
          let errorMessage =
            result.message || "Tutor is not available at this time";

          // Add more context based on conflict type
          if (result.conflictType === "student") {
            errorMessage = `❌ You already have another booking scheduled at this time. ${result.message}`;
          } else if (result.conflictType === "tutor") {
            errorMessage = `❌ Tutor is not available at this time. ${result.message}`;
          }

          console.log("❌ Availability conflict detected:", errorMessage);
          setError(errorMessage);
          setHasAvailabilityError(true);
          return false;
        } else {
          console.log("✅ Availability check passed - no conflicts");
          setError(null); // Clear any previous availability errors
          setHasAvailabilityError(false);
          return true;
        }
      } catch (err) {
        console.error("💥 Error checking availability:", err);
        setHasAvailabilityError(false);
        // Don't block the user if availability check fails
        return true;
      } finally {
        setIsCheckingAvailability(false);
        console.log("✅ Availability check completed");
      }
    },
    [],
  );

  useEffect(() => {
    if (!isOpen) return;

    const handleKeyDown = (e: KeyboardEvent) => {
      if (e.key === "Escape") onClose();
    };

    document.body.style.overflow = "hidden";
    window.addEventListener("keydown", handleKeyDown);

    return () => {
      document.body.style.overflow = "";
      window.removeEventListener("keydown", handleKeyDown);
    };
  }, [isOpen, onClose]);

  // Reset entire flow when modal closes
  useEffect(() => {
    if (!isOpen) {
      // Reset all state to initial values
      setCurrentStep(1);
      setSelectedSubject("");
      setBookingData({
        duration: 60,
        date: "",
        time: "",
        subject: "",
        notes: "",
        tutorId: selectedTutor.id,
        studentId: currentUser.id,
      });
      setError(null);
      setHasAvailabilityError(false);
      setIsBookingSubmitted(false);
      setIsCheckingAvailability(false);
    }
  }, [isOpen, selectedTutor.id, currentUser.id]);

  const handleSubjectSelect = (subject: string) => {
    console.log("📚 SUBJECT SELECTED:", subject);
    setSelectedSubject(subject);
    setBookingData((prev) => ({ ...prev, subject }));
    console.log(
      "✅ Subject state updated, bookingData.subject should be:",
      subject,
    );

    // Clear any previous availability errors when selecting a new subject
    setHasAvailabilityError(false);
    setError(null);

    // Auto-advance to next step after a short delay
    setTimeout(() => {
      console.log("⏭️ Going to step 2 (booking form)");
      setCurrentStep(2);
    }, 300);
  };

  const handleBookingSubmit = async () => {
    console.log("🚀 BOOKING SUBMIT CALLED");
    console.log("📋 bookingData:", bookingData);
    console.log("👨‍🏫 selectedTutor:", selectedTutor);
    console.log("📚 selectedSubject:", selectedSubject);

    if (!bookingData.date || !bookingData.time || !selectedTutor) {
      console.log("❌ VALIDATION FAILED - missing fields");
      console.log("  - date:", bookingData.date);
      console.log("  - time:", bookingData.time);
      console.log("  - selectedTutor:", selectedTutor);
      setError("Please fill in all required fields.");
      return;
    }

    try {
      console.log("✅ VALIDATION PASSED - proceeding with booking");

      // Get the student ID from the user ID
      const student = await getStudentByUserId(currentUser.id);
      console.log("👨‍🎓 Student found:", student);

      // Create the booking with all required data
      const finalBookingData = {
        studentId: student.id,
        tutorId: selectedTutor.id,
        subject: selectedSubject,
        date: bookingData.date,
        time: bookingData.time,
        duration: bookingData.duration || 60,
        notes: bookingData.notes || "",
        initiatedBy: "student" as const,
      };

      console.log("📤 FINAL BOOKING DATA TO SEND:", finalBookingData);

      // Call the API directly
      console.log("📡 CALLING API with booking data...");
      const newBooking = await createBooking(finalBookingData);
      console.log("✅ BOOKING CREATED SUCCESSFULLY:", newBooking);

      // Set booking as submitted
      console.log("🎉 BOOKING SUBMITTED - setting state to true");
      setIsBookingSubmitted(true);

      // Force a small delay to ensure state update
      setTimeout(() => {
        console.log("🎉 BOOKING SUBMITTED - state should be updated now");
      }, 100);
    } catch (err) {
      console.error("💥 BOOKING FAILED:", err);
      setError(
        err instanceof Error ? err.message : "Failed to create booking.",
      );
    }
  };

  const handleStepChange = (step: number) => {
    // Validate before allowing step changes
    if (step === 2 && !selectedSubject) {
      setError("Please select a subject before continuing.");
      return;
    }
    if (step === 3) {
      if (!bookingData.date || !bookingData.time) {
        setError("Please fill in all required fields before continuing.");
        return;
      }
      if (hasAvailabilityError) {
        setError("Please resolve the availability conflict before continuing.");
        return;
      }
    }

    // When going back to step 2 (booking form), reset booking data but keep subject and tutor
    if (step === 2 && currentStep === 3) {
      console.log("🔄 Going back to booking form - resetting booking data");
      setBookingData((prev) => ({
        ...prev,
        date: "",
        time: "",
        duration: 60,
        notes: "",
      }));
      setHasAvailabilityError(false);
      setError(null);
    }

    // When going back to step 1 (subject selection), reset subject and all availability state
    if (step === 1 && currentStep === 2) {
      console.log(
        "🔄 Going back to subject selection - resetting subject and availability state",
      );
      setSelectedSubject("");
      setBookingData((prev) => ({
        ...prev,
        subject: "",
        date: "",
        time: "",
        duration: 60,
        notes: "",
      }));
      setHasAvailabilityError(false);
      setError(null);
    }

    setCurrentStep(step);
  };

  const handleFinalStepCompleted = () => {
    onClose();
  };

  // Check if a step is clickable based on validation
  const isStepClickable = (step: number) => {
    if (step === 1) return true; // Always allow going back to step 1
    if (step === 2) return !!selectedSubject; // Need subject selected
    if (step === 3)
      return (
        !!selectedSubject &&
        !!bookingData.date &&
        !!bookingData.time &&
        !hasAvailabilityError
      );
    return true;
  };

  const getPfpSrc = (tutor: Tutor) => {
    return `/api/users/${tutor.userId}/pfp?t=${pfpTimestamps[tutor.userId] || 0}`;
  };

  // Custom step indicator that respects validation
  const renderStepIndicator = ({
    step,
    currentStep,
    onStepClick,
  }: {
    step: number;
    currentStep: number;
    onStepClick: (step: number) => void;
  }) => {
    const isClickable = isStepClickable(step);
    const status =
      currentStep === step
        ? "active"
        : currentStep < step
          ? "inactive"
          : "complete";

    const handleClick = () => {
      if (isClickable && step !== currentStep) {
        onStepClick(step);
      }
    };

    return (
      <div
        className={`step-indicator ${!isClickable ? "disabled" : ""}`}
        onClick={handleClick}
        style={{
          cursor: isClickable && step !== currentStep ? "pointer" : "default",
          opacity: !isClickable ? 0.5 : 1,
        }}
      >
        <div className={`step-indicator-inner ${status}`}>
          {status === "complete" ? (
            <i className="fas fa-check check-icon"></i>
          ) : status === "active" ? (
            <div className="active-dot"></div>
          ) : (
            <span className="step-number">{step}</span>
          )}
        </div>
      </div>
    );
  };

  if (!isOpen) return null;

  return (
    <div className="booking-stepper-overlay" onClick={onClose}>
      <div
        className="booking-stepper-overlay-container"
        onClick={(e) => e.stopPropagation()}
      >
        <Stepper
          initialStep={1}
          currentStep={currentStep}
          onStepChange={handleStepChange}
          onFinalStepCompleted={onClose}
          backButtonText="Previous"
          nextButtonText="Continue"
          stepCircleContainerClassName="booking-stepper-container"
          contentClassName="booking-stepper-content"
          footerClassName="booking-stepper-footer"
          renderStepIndicator={renderStepIndicator}
          canProceedToNext={(step) => {
            if (step === 1) return !!selectedSubject; // Need subject selection
            if (step === 2) {
              // Need date, time, AND no availability conflicts
              const hasRequiredFields = !!(
                bookingData.date && bookingData.time
              );
              const hasNoConflicts =
                !hasAvailabilityError && !isCheckingAvailability;
              return hasRequiredFields && hasNoConflicts;
            }
            return true;
          }}
          isNextButtonDisabled={(step) => {
            if (step === 1) return !selectedSubject; // Disable if no subject selected
            if (step === 2) {
              // Disable if missing date/time OR has availability conflicts
              const missingFields = !(bookingData.date && bookingData.time);
              const hasConflicts =
                hasAvailabilityError || isCheckingAvailability;
              const isDisabled = missingFields || hasConflicts;

              console.log("🔘 Button state check:", {
                step,
                missingFields,
                hasAvailabilityError,
                isCheckingAvailability,
                hasConflicts,
                isDisabled,
                date: bookingData.date,
                time: bookingData.time,
              });

              return isDisabled;
            }
            return false;
          }}
        >
          <Step>
            <SubjectSelectionStep
              subjects={selectedTutor.subjects}
              onSubjectSelect={handleSubjectSelect}
              selectedTutor={selectedTutor}
              currentUser={currentUser}
            />
          </Step>

          <Step>
            <BookingFormStep
              bookingData={bookingData}
              setBookingData={setBookingData}
              selectedTutor={selectedTutor}
              error={error}
              onSubmit={handleBookingSubmit}
              validateTutorAvailability={validateTutorAvailability}
              isCheckingAvailability={isCheckingAvailability}
              setCurrentStep={setCurrentStep}
              setHasAvailabilityError={setHasAvailabilityError}
              setError={setError}
            />
          </Step>

          <Step>
            <ConfirmationStep
              bookingData={bookingData}
              selectedTutor={selectedTutor}
              selectedSubject={selectedSubject}
              onSubmit={handleBookingSubmit}
              onClose={onClose}
              onPrevious={() => setCurrentStep(2)}
              isBookingSubmitted={isBookingSubmitted}
            />
          </Step>
        </Stepper>
      </div>
    </div>
  );
};

// Step Components
const SubjectSelectionStep: React.FC<{
  subjects: string[];
  onSubjectSelect: (subject: string) => void;
  selectedTutor: Tutor;
  currentUser: User;
}> = ({ subjects, onSubjectSelect, selectedTutor, currentUser }) => {
  return (
    <motion.div
      initial={{ opacity: 0, x: 20 }}
      animate={{ opacity: 1, x: 0 }}
      exit={{ opacity: 0, x: -20 }}
      className="subject-selection-step"
    >
      <h3>Book A Session!</h3>
      <p>
        Select a subject that {selectedTutor.name} {selectedTutor.surname}{" "}
        teaches
      </p>

      <div className="subjects-grid-container">
        <div className="subjects-grid">
          {subjects.map((subject, index) => {
            // Check if user is enrolled in this subject
            const userEnrolledCourses =
              (currentUser as any).enrolledCourses || [];
            const isEnrolled = userEnrolledCourses.includes(subject);

            return (
              <motion.div
                key={subject}
                initial={{ opacity: 0, y: 20 }}
                animate={{ opacity: 1, y: 0 }}
                transition={{ delay: index * 0.1 }}
                whileTap={{ scale: isEnrolled ? 0.98 : 1 }}
                className={`subject-card ${!isEnrolled ? "disabled" : ""}`}
                onClick={(e) => {
                  e.preventDefault();
                  e.stopPropagation();
                  if (isEnrolled) {
                    console.log("Card clicked:", subject);
                    onSubjectSelect(subject);
                  } else {
                    console.log("Subject not enrolled:", subject);
                  }
                }}
                style={{
                  cursor: isEnrolled ? "pointer" : "not-allowed",
                  opacity: isEnrolled ? 1 : 0.6,
                }}
              >
                <div className="subject-icon">
                  <i className="fas fa-book-open"></i>
                </div>
                <div className="subject-card-content">
                  <h4>{subject}</h4>
                  {!isEnrolled ? (
                    <p className="not-enrolled-message">
                      <i className="fas fa-exclamation-triangle"></i>
                      Not enrolled - Update your profile to include this subject
                    </p>
                  ) : (
                    <p>
                      Taught by {selectedTutor.name} {selectedTutor.surname}
                    </p>
                  )}
                </div>
              </motion.div>
            );
          })}
        </div>
      </div>
    </motion.div>
  );
};

const BookingFormStep: React.FC<{
  bookingData: Partial<BookingData>;
  setBookingData: (
    data:
      | Partial<BookingData>
      | ((prev: Partial<BookingData>) => Partial<BookingData>),
  ) => void;
  selectedTutor: Tutor;
  error: string | null;
  onSubmit: () => void;
  validateTutorAvailability: (
    tutorId: string,
    date: string,
    time: string,
    duration?: number,
  ) => Promise<boolean>;
  isCheckingAvailability: boolean;
  setCurrentStep: (step: number) => void;
  setHasAvailabilityError: (hasError: boolean) => void;
  setError: (error: string | null) => void;
}> = ({
  bookingData,
  setBookingData,
  selectedTutor,
  error,
  onSubmit,
  validateTutorAvailability,
  isCheckingAvailability,
  setCurrentStep,
  setHasAvailabilityError,
  setError,
}) => {
  // Re-validate availability when component mounts with existing date/time data
  useEffect(() => {
    if (selectedTutor && bookingData.date && bookingData.time) {
      // Small delay to ensure component is fully mounted
      setTimeout(() => {
        validateTutorAvailability(
          selectedTutor.id,
          bookingData.date!,
          bookingData.time!,
          bookingData.duration || 60,
        );
      }, 300);
    }
  }, [selectedTutor, validateTutorAvailability]); // Only run when tutor changes, not on every render

  const handleInputChange = async (field: string, value: any) => {
<<<<<<< HEAD
    // Validate time input for 08:00-17:00 restriction
    if (field === 'time' && value) {
      const [hours, minutes] = value.split(':').map(Number);
      const totalMinutes = hours * 60 + minutes;
      const minMinutes = 8 * 60; // 08:00
      const maxMinutes = 17 * 60; // 17:00
      
      if (totalMinutes < minMinutes || totalMinutes > maxMinutes) {
        setError('Booking times must be between 08:00 and 17:00');
        return;
      }
    }
    setBookingData((prev: Partial<BookingData>) => ({ ...prev, [field]: value }));
    
=======
    setBookingData((prev: Partial<BookingData>) => ({
      ...prev,
      [field]: value,
    }));

>>>>>>> 5ffb3cab
    // Reset availability error when user changes fields
    if (field === "date" || field === "time" || field === "duration") {
      setHasAvailabilityError(false);
      setError(null);
    }

    // Validate availability when date, time, or duration changes
    if (
      (field === "date" || field === "time" || field === "duration") &&
      selectedTutor
    ) {
      const newDate = field === "date" ? value : bookingData.date;
      const newTime = field === "time" ? value : bookingData.time;
      const newDuration =
        field === "duration" ? value : bookingData.duration || 60;

      if (newDate && newTime) {
        // Always validate availability, even if values are the same
        // This ensures validation runs when user goes back and sets same conflicting time
        setTimeout(() => {
          validateTutorAvailability(
            selectedTutor.id,
            newDate,
            newTime,
            newDuration,
          );
        }, 100); // Reduced delay for better responsiveness
      }
    }
  };

  const handleConfirmBooking = (e: React.MouseEvent) => {
    e.preventDefault();
    e.stopPropagation();

    // Move to step 3 (confirmation) instead of submitting immediately
    setCurrentStep(3);
  };

  return (
    <motion.div
      initial={{ opacity: 0, x: 20 }}
      animate={{ opacity: 1, x: 0 }}
      exit={{ opacity: 0, x: -20 }}
      className="booking-form-step"
    >
      <h3>Schedule Your Session</h3>
      <p>
        Book a session with {selectedTutor?.name} {selectedTutor?.surname}
      </p>

      {error && (
        <div className="error-message">
          <i className="fas fa-exclamation-triangle"></i>
          {error}
        </div>
      )}

      {isCheckingAvailability && (
        <div className="info-message">
          <i className="fas fa-spinner fa-spin"></i>
          Checking tutor availability...
        </div>
      )}

      <div className="booking-form">
        <div className="form-row">
          <div className="form-group">
            <label>Date</label>
            <input
              type="date"
              value={bookingData.date}
              onChange={(e) => handleInputChange("date", e.target.value)}
              onBlur={() => {
                // Re-validate when user leaves the date field
                if (selectedTutor && bookingData.date && bookingData.time) {
                  validateTutorAvailability(
                    selectedTutor.id,
                    bookingData.date,
                    bookingData.time,
                    bookingData.duration || 60,
                  );
                }
              }}
<<<<<<< HEAD
              min={(() => {
                const today = new Date();
                const oneWeekFromNow = new Date(today.getTime() + 8 * 24 * 60 * 60 * 1000);
                oneWeekFromNow.setHours(0, 0, 0, 0);
                return oneWeekFromNow.toISOString().split('T')[0];
              })()}
=======
              min={new Date().toISOString().split("T")[0]}
>>>>>>> 5ffb3cab
              className="form-input"
            />
          </div>

          <div className="form-group">
            <label>Time</label>
            <input
              type="time"
              value={bookingData.time}
<<<<<<< HEAD
              onChange={(e) => handleInputChange('time', e.target.value)}
              onBlur={(e) => {
                // Validate time range
                const time = e.target.value;
                if (time) {
                  const [hours, minutes] = time.split(':').map(Number);
                  const totalMinutes = hours * 60 + minutes;
                  const minMinutes = 8 * 60; // 08:00
                  const maxMinutes = 17 * 60; // 17:00
                  
                  if (totalMinutes < minMinutes || totalMinutes > maxMinutes) {
                    setError('Booking times must be between 08:00 and 17:00');
                    e.target.value = ''; // Clear invalid time
                    setBookingData(prev => ({ ...prev, time: '' }));
                    return;
                  }
                }
                
                // Re-validate availability when user leaves the time field
=======
              onChange={(e) => handleInputChange("time", e.target.value)}
              onBlur={() => {
                // Re-validate when user leaves the time field
>>>>>>> 5ffb3cab
                if (selectedTutor && bookingData.date && bookingData.time) {
                  validateTutorAvailability(
                    selectedTutor.id,
                    bookingData.date,
                    bookingData.time,
                    bookingData.duration || 60,
                  );
                }
              }}
              min="08:00"
              max="17:00"
              className="form-input"
            />
          </div>
        </div>

        <div className="form-group">
          <label>Duration (minutes)</label>
          <select
            value={bookingData.duration}
            onChange={(e) =>
              handleInputChange("duration", parseInt(e.target.value))
            }
            className="form-input"
          >
            <option value={30}>30 minutes</option>
            <option value={45}>45 minutes</option>
            <option value={60}>1 hour</option>
            <option value={90}>1.5 hours</option>
            <option value={120}>2 hours</option>
          </select>
        </div>

        <div className="form-group">
          <label>Notes (optional)</label>
          <textarea
            value={bookingData.notes || ""}
            onChange={(e) => handleInputChange("notes", e.target.value)}
            placeholder="Any specific topics or questions?"
            className="form-textarea"
            rows={3}
          />
        </div>
      </div>
    </motion.div>
  );
};

const ConfirmationStep: React.FC<{
  bookingData: Partial<BookingData>;
  selectedTutor: Tutor;
  selectedSubject: string;
  onSubmit: () => void;
  onClose: () => void;
  onPrevious: () => void;
  isBookingSubmitted?: boolean;
}> = ({
  bookingData,
  selectedTutor,
  selectedSubject,
  onSubmit,
  onClose,
  onPrevious,
  isBookingSubmitted = false,
}) => {
  return (
    <motion.div
      initial={{ opacity: 0, x: 20 }}
      animate={{ opacity: 1, x: 0 }}
      exit={{ opacity: 0, x: -20 }}
      className="confirmation-step"
    >
      <div className={isBookingSubmitted ? "success-icon" : "preview-icon"}>
        <i
          className={isBookingSubmitted ? "fas fa-check-circle" : "fas fa-eye"}
        ></i>
      </div>

      <h3>
        {isBookingSubmitted ? "Booking Confirmed!" : "Review Your Booking"}
      </h3>
      <p>
        {isBookingSubmitted
          ? "Your session has been successfully scheduled."
          : "Please review your booking details and confirm to schedule your session."}
      </p>

      <div className="booking-summary">
        <div className="summary-item">
          <i className="fas fa-user"></i>
          <span>
            Tutor: {selectedTutor?.name} {selectedTutor?.surname}
          </span>
        </div>
        <div className="summary-item">
          <i className="fas fa-book"></i>
          <span>Subject: {selectedSubject}</span>
        </div>
        <div className="summary-item">
          <i className="fas fa-calendar"></i>
          <span>Date: {bookingData.date}</span>
        </div>
        <div className="summary-item">
          <i className="fas fa-clock"></i>
          <span>Time: {bookingData.time}</span>
        </div>
        <div className="summary-item">
          <i className="fas fa-hourglass-half"></i>
          <span>Duration: {bookingData.duration} minutes</span>
        </div>
      </div>

      <div className="form-actions">
        {!isBookingSubmitted ? (
          <>
            <button
              type="button"
              onClick={onPrevious}
              className="btn-secondary"
            >
              <i className="fas fa-arrow-left"></i>
              Previous
            </button>
            <button type="button" onClick={onSubmit} className="btn-primary">
              <i className="fas fa-calendar-plus"></i>
              Book Session
            </button>
          </>
        ) : (
          <button
            type="button"
            onClick={onClose}
            className="btn-primary"
            style={{ width: "100%" }}
          >
            <i className="fas fa-check"></i>
            Complete
          </button>
        )}
      </div>
    </motion.div>
  );
};

export default TutorBookingModal;<|MERGE_RESOLUTION|>--- conflicted
+++ resolved
@@ -598,7 +598,6 @@
   }, [selectedTutor, validateTutorAvailability]); // Only run when tutor changes, not on every render
 
   const handleInputChange = async (field: string, value: any) => {
-<<<<<<< HEAD
     // Validate time input for 08:00-17:00 restriction
     if (field === 'time' && value) {
       const [hours, minutes] = value.split(':').map(Number);
@@ -613,13 +612,6 @@
     }
     setBookingData((prev: Partial<BookingData>) => ({ ...prev, [field]: value }));
     
-=======
-    setBookingData((prev: Partial<BookingData>) => ({
-      ...prev,
-      [field]: value,
-    }));
-
->>>>>>> 5ffb3cab
     // Reset availability error when user changes fields
     if (field === "date" || field === "time" || field === "duration") {
       setHasAvailabilityError(false);
@@ -704,16 +696,12 @@
                   );
                 }
               }}
-<<<<<<< HEAD
               min={(() => {
                 const today = new Date();
                 const oneWeekFromNow = new Date(today.getTime() + 8 * 24 * 60 * 60 * 1000);
                 oneWeekFromNow.setHours(0, 0, 0, 0);
                 return oneWeekFromNow.toISOString().split('T')[0];
               })()}
-=======
-              min={new Date().toISOString().split("T")[0]}
->>>>>>> 5ffb3cab
               className="form-input"
             />
           </div>
@@ -723,7 +711,6 @@
             <input
               type="time"
               value={bookingData.time}
-<<<<<<< HEAD
               onChange={(e) => handleInputChange('time', e.target.value)}
               onBlur={(e) => {
                 // Validate time range
@@ -743,11 +730,6 @@
                 }
                 
                 // Re-validate availability when user leaves the time field
-=======
-              onChange={(e) => handleInputChange("time", e.target.value)}
-              onBlur={() => {
-                // Re-validate when user leaves the time field
->>>>>>> 5ffb3cab
                 if (selectedTutor && bookingData.date && bookingData.time) {
                   validateTutorAvailability(
                     selectedTutor.id,
