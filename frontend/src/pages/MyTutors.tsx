--- conflicted
+++ resolved
@@ -11,13 +11,10 @@
 const MyTutors = () => {
   const [tutors, setTutors] = useState<Tutor[]>([]);
   const [isLoading, setIsLoading] = useState(true);
-<<<<<<< HEAD
+
   const [showUnsubscribeModal, setShowUnsubscribeModal] = useState(false);
   const [selectedTutor, setSelectedTutor] = useState<Tutor | null>(null);
-  const { user, token } = useAuthStore();
-=======
   const { user, token, pfpTimestamps } = useAuthStore();
->>>>>>> 5cabda7c
 
   const handleUnsubscribe = (tutor: Tutor) => {
     setSelectedTutor(tutor);
