--- conflicted
+++ resolved
@@ -10,11 +10,8 @@
 import { useChatSocket } from "@/hooks/useChatSocket";
 import { useOnlineStatus } from "@/hooks/useOnlineStatus";
 import { useAuthStore } from "@/store/authStore";
-<<<<<<< HEAD
 import { useBookingStore } from "@/store/bookingStore";
-=======
 import { SocketManager } from "../services/socketManager";
->>>>>>> 08d75876
 import { chatApi, type Conversation } from "@/services/chatApi";
 import type { SendMessagePayload, ChatMessage } from "@/types/ChatMessage";
 import { format, isSameDay } from "date-fns";
@@ -638,7 +635,6 @@
   const dropdownRef = useRef<HTMLDivElement>(null);
 
   const { user, token, pfpTimestamps } = useAuthStore();
-<<<<<<< HEAD
   const {
     showBookingModal,
     bookingTarget,
@@ -646,9 +642,7 @@
     closeBookingModal,
     createBooking,
   } = useBookingStore();
-=======
   const { getStatus, isOnline, getLastSeen } = useOnlineStatus();
->>>>>>> 08d75876
   const location = useLocation();
   const selectedConversationUserId = (location.state as any)
     ?.selectedConversationUserId;
@@ -764,7 +758,6 @@
     [chatId, selectedConversation, user?.id],
   );
 
-<<<<<<< HEAD
   const handleUserStatusChange = useCallback(
     (userId: string, status: "online" | "offline", lastSeen: Date) => {
       console.log(`🟢 Status update received: User ${userId} is ${status} (last seen: ${lastSeen})`);
@@ -777,9 +770,7 @@
     },
     [],
   );
-=======
   // Online status is now managed globally by useOnlineStatus hook
->>>>>>> 08d75876
 
   const handleChatCleared = useCallback(
     (payload: { chatId: string }) => {
@@ -1107,7 +1098,6 @@
     
     const otherId = selectedConversation.otherUser._id;
     const callId = [user.id, otherId].sort().join(":");
-<<<<<<< HEAD
     
     // Send call notification to the other user first
     try {
@@ -1139,11 +1129,9 @@
     }
     
     // Open the call popup
-=======
     console.log("[video-call] Call ID:", callId, "Target User:", otherId);
 
     // Open the call popup with initiator information
->>>>>>> 08d75876
     import("@/utils/openCallPopup").then(({ openCallPopup }) => {
       openCallPopup(callId, user.id); // Pass the initiator ID
     });
@@ -1371,9 +1359,6 @@
                       />
                     </svg>
                   </button>
-<<<<<<< HEAD
-                  <button className="action-button" aria-label="Video" onClick={handleStartVideoCall}>
-=======
                   <button
                     className="action-button"
                     aria-label="Video"
@@ -1382,7 +1367,6 @@
                       handleStartVideoCall();
                     }}
                   >
->>>>>>> 08d75876
                     <svg width="16" height="16" fill="none" viewBox="0 0 16 16">
                       <path
                         d="M0 5a2 2 0 0 1 2-2h7.5a2 2 0 0 1 1.983 1.738l3.11-1.382A1 1 0 0 1 16 4.269v7.462a1 1 0 0 1-1.406.913l-3.111-1.382A2 2 0 0 1 9.5 13H2a2 2 0 0 1-2-2V5z"
