--- conflicted
+++ resolved
@@ -15,7 +15,7 @@
   const [selectedSubjects, setSelectedSubjects] = useState<string[]>([]);
   const [ratingFilter, setRatingFilter] = useState(0);
   const [availableSubjects, setAvailableSubjects] = useState<string[]>([]);
-<<<<<<< HEAD
+
   const [showSubscribeModal, setShowSubscribeModal] = useState(false);
   const [selectedTutor, setSelectedTutor] = useState<Tutor | null>(null);
   const [searchQuery, setSearchQuery] = useState("");
@@ -23,10 +23,7 @@
   const [showRatingDropdown, setShowRatingDropdown] = useState(false);
   const [showSortDropdown, setShowSortDropdown] = useState(false);
   const [sortBy, setSortBy] = useState("relevance");
-  const { user, token } = useAuthStore();
-=======
   const { user, token, pfpTimestamps } = useAuthStore();
->>>>>>> 5cabda7c
 
   const ratingOptions = [
     { value: 0, label: "Any Rating" },
@@ -426,16 +423,11 @@
 
       <div className="tutor-grid">
         {displayedTutors.map((tutor) => {
-<<<<<<< HEAD
-          const pfpSrc = `/api/users/${tutor.userId}/pfp`;
+          const pfpSrc = `/api/users/${tutor.userId}/pfp?t=${pfpTimestamps[tutor.userId] || 0}`;
           const avgRating =
             tutor.rating.count > 0
               ? (tutor.rating.totalScore / tutor.rating.count).toFixed(1)
               : "Unrated";
-=======
-          const pfpSrc = `/api/users/${tutor.userId}/pfp?t=${pfpTimestamps[tutor.userId] || 0}`;
->>>>>>> 5cabda7c
-
           return (
             <div key={tutor.id} className="tutor-card">
               <div className="tutor-header">
