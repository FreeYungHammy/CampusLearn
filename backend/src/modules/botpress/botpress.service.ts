--- conflicted
+++ resolved
@@ -29,13 +29,9 @@
     }
 
     try {
-<<<<<<< HEAD
-      // Use the Botpress Messaging API webhook endpoint
-      const botpressWebhookUrl = `https://webhook.botpress.cloud/e961b124-66a4-4a8f-9844-9d8670d73440`;
-=======
       // Use the Botpress Messaging API webhook endpoint from environment
       const botpressWebhookUrl = env.botpressWebhookUrl;
->>>>>>> ce0aad52
+
 
       const possibleEndpoints = [botpressWebhookUrl];
 
